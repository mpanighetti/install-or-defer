#!/bin/bash
# shellcheck disable=SC2001

###
#
#            Name:  Install or Defer.sh
#     Description:  This script prompts users to install Apple system updates
#                   that the IT department has deemed "critical." Users will
#                   have the option to install the listed updates or defer for
#                   the established time period, with a LaunchDaemon
#                   periodically triggering the script to rerun. After a
#                   specified amount of time, alerts will be displayed until all
#                   required updates have been run, and if updates requiring a
#                   restart were run, the system restarts automatically.
#                   https://github.com/mpanighetti/install-or-defer
#         Authors:  Mario Panighetti and Elliot Jordan
#         Created:  2017-03-09
<<<<<<< HEAD
#   Last Modified:  2022-06-08
#         Version:  5.0.5
=======
#   Last Modified:  2022-05-19
#         Version:  5.0.4
>>>>>>> 7f4c2df6
#
###


########################## FILE PATHS AND IDENTIFIERS #########################

# Path to a plist file that is used to store settings locally. Omit ".plist"
# extension.
PLIST="/Library/Preferences/com.github.mpanighetti.install-or-defer"

# The identifier of the LaunchDaemon that is used to call this script, which
# should match the file name in the payload/Library/LaunchDaemons folder. Omit
# ".plist" extension.
BUNDLE_ID="com.github.mpanighetti.install-or-defer"

# The file path of this script. Used to assist with resource file clean-up.
SCRIPT_PATH="/Library/Scripts/Install or Defer.sh"


################################## MESSAGING ##################################

# The messages below use the following dynamic substitutions wherever found:
#   - %DEADLINE_DATE% will be automatically replaced with the deadline date and
#     time before updates are enforced.
#   - %DEFER_HOURS% will be automatically replaced by the number of days, hours,
#     or minutes remaining in the deferral period.
#   - %SUPPORT_CONTACT% will be automatically replaced with "IT" or a custom
#     value set via configuration profile key.
#   - %UPDATE_LIST% will be automatically replaced with a comma-separated list
#     of all recommended updates found in a Software Update check.
#   - The section in the {{double curly brackets}} will be removed when this
#     message is displayed for the final time before the deferral deadline.
#   - The sections in the <<double comparison operators>> will be removed if a
#     restart is not required for the pending updates.

# The message users will receive when updates are available, shown above the
# install and defer buttons.
MSG_INSTALL_OR_DEFER_HEADING="Updates are available"
MSG_INSTALL_OR_DEFER="Your Mac needs to install updates for %UPDATE_LIST% by %DEADLINE_DATE%.

Please save your work and install all available updates. {{If now is not a good time, you may defer to delay this message until later. }}These updates will be required after %DEFER_HOURS%<<, forcing your Mac to restart after they are installed>>.

Please contact %SUPPORT_CONTACT% for any questions."

# The message users will receive after the deferral deadline has been reached.
MSG_INSTALL_HEADING="Please install updates now"
MSG_INSTALL="Your Mac is about to install updates for %UPDATE_LIST%<< and restart>>.

Please save your work and install all available updates before the deadline.<< Your Mac will restart when all updates are finished installing.>>

Please contact %SUPPORT_CONTACT% for any questions."

# The message users will receive when a manual update install action is required.
MSG_INSTALL_NOW_HEADING="Updates are available"
MSG_INSTALL_NOW="Your Mac needs to install updates for %UPDATE_LIST%<< which require a restart>>.

Please save your work, open System Preferences -> Software Update, and install all available updates.<< Your Mac will restart when all updates are finished installing.>>

Please contact %SUPPORT_CONTACT% for any questions."

# The message users will receive while updates are installing in the background.
MSG_UPDATING_HEADING="Installing updates..."
MSG_UPDATING="Installing updates for %UPDATE_LIST% in the background.<< Your Mac will restart automatically when this is finished.>> Please contact %SUPPORT_CONTACT% for any questions."


<<<<<<< HEAD
######################### CURRENT USER CONTEXT ################################
=======
#################################### TIMING ###################################

# When the user clicks "Defer" (or if they don't install it after clicking
# "Install"), the next prompt is delayed by this much time.
EACH_DEFER=$(( 60 * 60 * 4 )) # (14400 = 4 hours)

# Number of seconds to wait before timing out the Install or Defer prompt.
# This value should be less than the $EACH_DEFER value.
PROMPT_TIMEOUT=$(( 60 * 60 )) # (3600 = 1 hour)

# The number of seconds to wait between displaying the "install updates" message
# and applying updates, then attempting a soft restart.
UPDATE_DELAY=$(( 60 * 10 )) # (600 = 10 minutes)
>>>>>>> 7f4c2df6

# Identify current user and UID. Used for any functions that need to run in the
# context of the logged-in user account.
CURRENT_USER=$(/usr/bin/stat -f%Su "/dev/console")
USER_ID=$(/usr/bin/id -u "$CURRENT_USER")


######################### CURRENT USER CONTEXT ################################

# Identify current user and UID. Used for any functions that need to run in the
# context of the logged-in user account.
CURRENT_USER=$(/usr/bin/stat -f%Su "/dev/console")
USER_ID=$(/usr/bin/id -u "$CURRENT_USER")


######################## CONFIGURATION PROFILE SETTINGS #######################

# Checks for whether any custom settings have been applied via a configuration
# profile, in order to override script defaults with these custom values. To
# customize these values, make a configuration profile for $BUNDLE_ID and make
# new selections for each specified key.

### ALERTING ###
# - InstallButtonLabel (String). The label of the install button. Defaults to
# "Install".
INSTALL_BUTTON_CUSTOM=$(/usr/bin/defaults read "/Library/Managed Preferences/${BUNDLE_ID}" InstallButtonLabel 2>"/dev/null")
# - DeferButtonLabel (String). The label of the defer button. Defaults to
# "Defer".
<<<<<<< HEAD
DEFER_BUTTON_CUSTOM=$(/usr/bin/defaults read "/Library/Managed Preferences/${BUNDLE_ID}" DeferButtonLabel 2>"/dev/null")
=======
# - DiagnosticLog (Boolean). Whether to write to a persistent log file at
# /var/log/install-or-defer.log. If undefined or set to false, the script writes
# all output to the system log for live diagnostics.
>>>>>>> 7f4c2df6
# - DisablePostInstallAlert (Boolean). Whether to suppress the persistent alert
# to run updates. Defaults to False. If set to True, clicking the install button
# will only launch the Software Update pane without displaying a persistent
# alert to upgrade, until the deadline date is reached.
<<<<<<< HEAD
DISABLE_POST_INSTALL_ALERT_CUSTOM=$(/usr/bin/defaults read "/Library/Managed Preferences/${BUNDLE_ID}" DisablePostInstallAlert 2>"/dev/null")
=======
# - ManualUpdates (Boolean). Whether to prompt users to run updates manually via
# System Preferences. This is always the behavior on Apple Silicon Macs and
# cannot be overridden. If undefined or set to false on Intel Macs, the script
# triggers updates via scripted softwareupdate commands.
# - MaxDeferralTime (Integer). Number of seconds between the first script run
# and the updates being enforced. Defaults to 259200 (3 days).
>>>>>>> 7f4c2df6
# - MessagingLogo (String). File path to a logo that will be used in messaging.
# Recommend 512px, PNG format. Defaults to the Software Update icon.
MESSAGING_LOGO_CUSTOM=$(/usr/bin/defaults read "/Library/Managed Preferences/${BUNDLE_ID}" MessagingLogo 2>"/dev/null")
# - SupportContact (String). Contact information for technical support included
# in messaging alerts. Recommend using a team name (e.g. "Technical Support"),
# email address (e.g. "support@contoso.com"), or chat channel (e.g.
# "#technical-support"). Defaults to "IT".
SUPPORT_CONTACT_CUSTOM=$(/usr/bin/defaults read "/Library/Managed Preferences/${BUNDLE_ID}" SupportContact 2>"/dev/null")

### TIMING ###
# - DeferralPeriod (Integer). Number of seconds between when the user clicks
# "Defer" and the next prompt appears. Defaults to 14400 = 4 hours.
DEFERRAL_PERIOD_CUSTOM=$(/usr/bin/defaults read "/Library/Managed Preferences/${BUNDLE_ID}" DeferralPeriod 2>"/dev/null")
# - HardRestartDelay (Integer). Number of seconds to wait between attempting a
# soft restart and forcing a restart. This value must be less than the
# MaxDeferralTime value. Defaults to 300 (5 minutes).
HARD_RESTART_DELAY_CUSTOM=$(/usr/bin/defaults read "/Library/Managed Preferences/${BUNDLE_ID}" HardRestartDelay 2>"/dev/null")
# - MaxDeferralTime (Integer). Number of seconds between the first script run
# and the updates being enforced. Defaults to 259200 (3 days).
MAX_DEFERRAL_TIME_CUSTOM=$(/usr/bin/defaults read "/Library/Managed Preferences/${BUNDLE_ID}" MaxDeferralTime 2>"/dev/null")
# - PromptTimeout (Integer). Number of seconds to wait before timing out the
# Install or Defer prompt. This value must be less than the DeferralPeriod
# value. Defaults to 3600 (1 hour).
PROMPT_TIMEOUT_CUSTOM=$(/usr/bin/defaults read "/Library/Managed Preferences/${BUNDLE_ID}" PromptTimeout 2>"/dev/null")
# - SkipDeferral (Boolean). Whether to bypass deferral time entirely and skip
# straight to update enforcement (useful for script testing purposes). Defaults
# to False. If set to True, this setting supersedes any values set for
# MaxDeferralTime.
SKIP_DEFERRAL_CUSTOM=$(/usr/bin/defaults read "/Library/Managed Preferences/${BUNDLE_ID}" SkipDeferral 2>"/dev/null")
# - UpdateDelay (Integer). Number of seconds to wait between displaying the
# "install updates" message and applying updates, then attempting a soft
# restart. Defaults to 600 (10 minutes).
UPDATE_DELAY_CUSTOM=$(/usr/bin/defaults read "/Library/Managed Preferences/${BUNDLE_ID}" UpdateDelay 2>"/dev/null")
# - WorkdayStartHour (Integer). The hour that a workday starts in your
# organization. This value must be an integer between 0 and 22, and the end hour
# must be later than the start hour. If the update deadline falls within this
# window of time, it will be moved forward to occur at the end of the workday.
# If WorkdayStartHour or WorkdayEndHour are undefined, deadlines will be
# scheduled based on maximum deferral time and not account for the time of day
# that the deadline lands.
WORKDAY_START_HR_CUSTOM=$(/usr/bin/defaults read "/Library/Managed Preferences/${BUNDLE_ID}" WorkdayStartHour 2>"/dev/null")
# - WorkdayEndHour (Integer). The hour that a workday ends in your organization.
# This value must be an integer between 1 and 23, and the end hour must be later
# than the start hour. If the update deadline falls within this window of time,
# it will be moved forward to occur at the end of the workday. If
# WorkdayStartHour or WorkdayEndHour are undefined, deadlines will be scheduled
# based on maximum deferral time and not account for the time of day that the
# deadline lands.
WORKDAY_END_HR_CUSTOM=$(/usr/bin/defaults read "/Library/Managed Preferences/${BUNDLE_ID}" WorkdayEndHour 2>"/dev/null")

### BACKEND ###
# - DiagnosticLog (Boolean). Whether to write to a persistent log file at
# /var/log/install-or-defer.log. If undefined or set to false, the script writes
# all output to the system log for live diagnostics.
DIAGNOSTIC_LOG_CUSTOM=$(/usr/bin/defaults read "/Library/Managed Preferences/${BUNDLE_ID}" DiagnosticLog 2>"/dev/null")
<<<<<<< HEAD
# - ManualUpdates (Boolean). Whether to prompt users to run updates manually via
# System Preferences. This is always the behavior on Apple Silicon Macs and
# cannot be overridden. If undefined or set to false on Intel Macs, the script
# triggers updates via scripted softwareupdate commands.
=======
DISABLE_POST_INSTALL_ALERT_CUSTOM=$(/usr/bin/defaults read "/Library/Managed Preferences/${BUNDLE_ID}" DisablePostInstallAlert 2>"/dev/null")
INSTALL_BUTTON_CUSTOM=$(/usr/bin/defaults read "/Library/Managed Preferences/${BUNDLE_ID}" InstallButtonLabel 2>"/dev/null")
>>>>>>> 7f4c2df6
MANUAL_UPDATES_CUSTOM=$(/usr/bin/defaults read "/Library/Managed Preferences/${BUNDLE_ID}" ManualUpdates 2>"/dev/null")


#################################### TIMING ###################################

echo "Calculating script timing..."

if [[ "$SKIP_DEFERRAL_CUSTOM" -eq 1 ]]; then
    MAX_DEFERRAL_TIME=0
else
    # Check for a custom maximum deferral time, otherwise default to 3 days.
    if (( MAX_DEFERRAL_TIME_CUSTOM > 0 )); then
        MAX_DEFERRAL_TIME="$MAX_DEFERRAL_TIME_CUSTOM"
    else
        MAX_DEFERRAL_TIME=$(( 60 * 60 * 24 * 3 )) # (259200 seconds = 3 days)
    fi
fi
echo "Maximum deferral time: $(convert_seconds "$MAX_DEFERRAL_TIME")"

if (( DEFERRAL_PERIOD_CUSTOM > 0 && DEFERRAL_PERIOD_CUSTOM < MAX_DEFERRAL_TIME )); then
    EACH_DEFER="$DEFERRAL_PERIOD_CUSTOM"
else
    EACH_DEFER=$(( 60 * 60 * 4 )) # (14400 = 4 hours)
fi
echo "Deferral period: $(convert_seconds "$EACH_DEFER")"

if (( PROMPT_TIMEOUT_CUSTOM > 0 && PROMPT_TIMEOUT_CUSTOM < EACH_DEFER )); then
    PROMPT_TIMEOUT="$PROMPT_TIMEOUT_CUSTOM"
else
    PROMPT_TIMEOUT=$(( 60 * 60 )) # (3600 = 1 hour)
fi
echo "Prompt timeout: $(convert_seconds "$PROMPT_TIMEOUT")"

if (( UPDATE_DELAY_CUSTOM > 0 )); then
    UPDATE_DELAY="$UPDATE_DELAY_CUSTOM"
else
    UPDATE_DELAY=$(( 60 * 10 )) # (600 = 10 minutes)
fi
echo "Update delay: $(convert_seconds "$UPDATE_DELAY")"

if (( HARD_RESTART_DELAY_CUSTOM > 0 )); then
    HARD_RESTART_DELAY="$HARD_RESTART_DELAY_CUSTOM"
else
    HARD_RESTART_DELAY=$(( 60 * 5 )) # (300 = 5 minutes)
fi
echo "Hard restart delay: $(convert_seconds "$HARD_RESTART_DELAY")"


################################## FUNCTIONS ##################################

# Takes a number of seconds as input and returns hh:mm:ss format.
# Source: http://stackoverflow.com/a/12199798
# License: CC BY-SA 3.0 (https://creativecommons.org/licenses/by-sa/3.0/)
# Created by: perreal (http://stackoverflow.com/users/390913/perreal)
convert_seconds () {

    if [[ $1 -le 0 ]]; then
        DAYS=0
        HOURS=0
        MINUTES=0
        SECONDS=0
    else
        ((DAYS=${1}/86400))
        ((HOURS=${1}%86400/3600))
        ((MINUTES=(${1}%3600)/60))
        ((SECONDS=${1}%60))
    fi
    printf "%02dd:%02dh:%02dm:%02ds\n" "$DAYS" "$HOURS" "$MINUTES" "$SECONDS"

}

# Deletes cached results of previous software update checks, force-restarts the
# com.apple.softwareupdated system service, and sleeps for a period specified by
# the function run command. Necessary to make repeated update checks more
# reliable in macOS Big Sur and later.
restart_softwareupdate_daemon () {

    if [[ "$OS_MAJOR" -ge 11 ]]; then
        echo "Deleting cached update check data..."
        /usr/bin/defaults delete "/Library/Preferences/com.apple.SoftwareUpdate.plist"
        /bin/rm -f "/Library/Preferences/com.apple.SoftwareUpdate.plist"
        # Write macOS beta channel catalog URL back to the plist if previously defined.
        if [ -n "$SOFTWAREUPDATE_CATALOG_URL" ]; then
            /usr/bin/defaults write "/Library/Preferences/com.apple.SoftwareUpdate" CatalogURL -string "$SOFTWAREUPDATE_CATALOG_URL"
            echo "Restored macOS beta channel catalog URL."
        fi
        echo "Restarting com.apple.softwareupdated system service..."
        /bin/launchctl kickstart -k "system/com.apple.softwareupdated"
        sleep "${1}"
    fi

}

# Checks for recommended macOS updates, or exits if no such updates are
# available.
check_for_updates () {

    restart_softwareupdate_daemon "30"
    echo "Checking for pending system updates..."
    UPDATE_CHECK="$(/usr/sbin/softwareupdate --list 2>&1)"

    # Determine whether any recommended macOS updates are available.
    # If a restart is required for any pending updates, then install all
    # available software updates.
    if [[ "$UPDATE_CHECK" =~ (Action: restart|\[restart\]) ]]; then
        INSTALL_WHICH="all"
        RESTART_FLAG="--restart"
        # Remove "<<" and ">>" but leave the text between
        # (retains restart warnings).
        MSG_INSTALL_OR_DEFER="$(echo "$MSG_INSTALL_OR_DEFER" | /usr/bin/sed 's/[\<\<|\>\>]//g')"
        MSG_INSTALL="$(echo "$MSG_INSTALL" | /usr/bin/sed 's/[\<\<|\>\>]//g')"
        MSG_INSTALL_NOW="$(echo "$MSG_INSTALL_NOW" | /usr/bin/sed 's/[\<\<|\>\>]//g')"
        MSG_UPDATING="$(echo "$MSG_UPDATING" | /usr/bin/sed 's/[\<\<|\>\>]//g')"
    # Otherwise, only target recommended updates.
    elif [[ "$UPDATE_CHECK" =~ (Recommended: YES|\[recommended\]) ]]; then
        INSTALL_WHICH="recommended"
        RESTART_FLAG=""
        # Remove "<<" and ">>" including all the text between
        # (removes restart warnings).
        MSG_INSTALL_OR_DEFER="$(echo "$MSG_INSTALL_OR_DEFER" | /usr/bin/sed 's/\<\<.*\>\>//g')"
        MSG_INSTALL="$(echo "$MSG_INSTALL" | /usr/bin/sed 's/\<\<.*\>\>//g')"
        MSG_INSTALL_NOW="$(echo "$MSG_INSTALL_NOW" | /usr/bin/sed 's/\<\<.*\>\>//g')"
        MSG_UPDATING="$(echo "$MSG_UPDATING" | /usr/bin/sed 's/\<\<.*\>\>//g')"
    # If no recommended updates need to be installed, bail out.
    else
        echo "No recommended updates available."
        exit_without_updating
    fi

    # Capture update names and versions.
    if [[ "$OS_MAJOR" -eq 10 && "$OS_MINOR" -lt 15 ]]; then
        UPDATE_LIST="$(echo "$UPDATE_CHECK" | /usr/bin/awk -F'[\(\)]' '/recommended/ {print $1 $2}')"
    else
        # Omit the Version column if the update list includes a "macOS" update,
        # as those updates tend to already include version information in the
        # Title column.
        # Note that this will omit version strings from any other pending
        # updates, e.g. Safari.
        if echo "$UPDATE_CHECK" | /usr/bin/grep -q "macOS"; then
            UPDATE_LIST="$(echo "$UPDATE_CHECK" | /usr/bin/awk -F'[:,]' '/Title:/ {print $2}')"
        else
            UPDATE_LIST="$(echo "$UPDATE_CHECK" | /usr/bin/awk -F'[:,]' '/Title:/ {print $2 $4}')"
        fi
    fi
    # Convert update list from multiline to comma-separated list.
    UPDATE_LIST="$(echo "$UPDATE_LIST" | /usr/bin/tr '\n' ',' | /usr/bin/sed 's/^ *//; s/,/, /g; s/, $//')"
    # Reformat update list to replace last comma with ", and" or " and" as
    # needed for legibility. In this house, we use Oxford commas.
    COMMA_COUNT="$(echo "$UPDATE_LIST" | /usr/bin/tr -dc ',' | /usr/bin/wc -c | /usr/bin/bc)"
    if [[ "$COMMA_COUNT" -gt 1 ]]; then
        UPDATE_LIST="$(echo "$UPDATE_LIST" | sed 's/\(.*\),/\1, and/')"
    elif [[ "$COMMA_COUNT" -eq 1 ]]; then
        UPDATE_LIST="$(echo "$UPDATE_LIST" | sed 's/\(.*\),/\1 and/')"
    fi
    # Populate the list of pending updates in message text.
    MSG_INSTALL_OR_DEFER="$(echo "$MSG_INSTALL_OR_DEFER" | /usr/bin/sed "s/%UPDATE_LIST%/${UPDATE_LIST}/")"
    MSG_INSTALL="$(echo "$MSG_INSTALL" | /usr/bin/sed "s/%UPDATE_LIST%/${UPDATE_LIST}/")"
    MSG_INSTALL_NOW="$(echo "$MSG_INSTALL_NOW" | /usr/bin/sed "s/%UPDATE_LIST%/${UPDATE_LIST}/")"
    MSG_UPDATING="$(echo "$MSG_UPDATING" | /usr/bin/sed "s/%UPDATE_LIST%/${UPDATE_LIST}/")"

}

# Displays an onscreen message instructing the user to apply updates.
# This function is invoked after the deferral deadline passes.
display_act_msg () {

    # Display persistent HUD with update prompt message.
    echo "Killing any active jamfHelper notifications..."
    /usr/bin/killall jamfHelper 2>"/dev/null"
    echo "Displaying \"install updates\" message for $(( UPDATE_DELAY / 60 )) minutes before automatically applying updates..."
    "$JAMFHELPER" -windowType "utility" -windowPosition "ur" -title "$MSG_INSTALL_HEADING" -description "$MSG_INSTALL" -icon "$MESSAGING_LOGO" -button1 "$INSTALL_BUTTON" -defaultButton 1 -alignCountdown "right" -timeout "$UPDATE_DELAY" -countdown >"/dev/null"

    # Install updates after either user confirmation or alert timeout.
    install_updates

}

# Displays HUD with updating message and installs all security updates (as
# defined by previous checks).
install_updates () {

    # For Apple Silicon Macs, or if specified in a configuration profile
    # setting, inform the user of required updates and open the Software Update
    # window to have the user manually run updates.
<<<<<<< HEAD
    if [[ "$PLATFORM_ARCH" = "arm64" ]] || [ "$MANUAL_UPDATES" = "True" ]; then
=======
    if [[ "$PLATFORM_ARCH" = "arm64" ]] || [ "$MANUAL_UPDATES_CUSTOM" -eq 1 ]; then
>>>>>>> 7f4c2df6

        # If persistent notification is disabled and there is still deferral
        # time left, just open Software Update once.
        if [ "$DISABLE_POST_INSTALL_ALERT_CUSTOM" -eq 1 ] && (( DEFER_TIME_LEFT > 0 )) ; then
        echo "Manual updates enabled, but persistent alerting is disabled. Opening Software Update..."

<<<<<<< HEAD
        # Open System Preferences -> Software Update in current user context.
=======
        # Open System Preferences - Software Update in current user context.
>>>>>>> 7f4c2df6
        /bin/launchctl asuser "$USER_ID" open "/System/Library/PreferencePanes/SoftwareUpdate.prefPane"

        # Display a persistent alert while opening Software Update and repeat
        # until the user manually runs updates.
        else
            echo "Manual updates enabled. Displaying persistent alert until updates are applied..."

<<<<<<< HEAD

            # Loop this check until softwareupdate --list shows no more pending
            # recommended updates.
            while [[ $(/usr/sbin/softwareupdate --list) == *"Recommended: YES"* ]]; do

                # Clear out jamfHelper alert to prevent pileups.
                echo "Killing any active jamfHelper notifications..."
                /usr/bin/killall jamfHelper 2>"/dev/null"

                # Display persistent HUD with update prompt message.
                echo "Prompting to install updates now and opening System Preferences -> Software Update..."
                "$JAMFHELPER" -windowType "hud" -windowPosition "ur" -icon "$MESSAGING_LOGO" -title "$MSG_INSTALL_NOW_HEADING" -description "$MSG_INSTALL_NOW" -lockHUD &

                # Open System Preferences -> Software Update in current user context.
                /bin/launchctl asuser "$USER_ID" open "/System/Library/PreferencePanes/SoftwareUpdate.prefPane"

=======
            # Loop this check until softwareupdate --list shows no more pending
            # recommended updates.
            while [[ $(/usr/sbin/softwareupdate --list) == *"Recommended: YES"* ]]; do

                # Clear out jamfHelper alert to prevent pileups.
                echo "Killing any active jamfHelper notifications..."
                /usr/bin/killall jamfHelper 2>"/dev/null"

                # Display persistent HUD with update prompt message.
                echo "Prompting to install updates now and opening System Preferences -> Software Update..."
                "$JAMFHELPER" -windowType "hud" -windowPosition "ur" -icon "$MESSAGING_LOGO" -title "$MSG_INSTALL_NOW_HEADING" -description "$MSG_INSTALL_NOW" -lockHUD &

                # Open System Preferences - Software Update in current user context.
                /bin/launchctl asuser "$USER_ID" open "/System/Library/PreferencePanes/SoftwareUpdate.prefPane"

>>>>>>> 7f4c2df6
                # Leave the alert up for 60 seconds before looping.
                sleep 60

            done

        fi

    else
        # Display HUD with updating message.
        "$JAMFHELPER" -windowType "hud" -windowPosition "ur" -icon "$MESSAGING_LOGO" -title "$MSG_UPDATING_HEADING" -description "$MSG_UPDATING" -lockHUD &

        # Install Apple system updates.
        restart_softwareupdate_daemon "30"
        echo "Installing ${INSTALL_WHICH} Apple system updates..."
        # macOS Big Sur requires triggering the restart as part of the
        # softwareupdate action, meaning the script will not be able to run its
        # clean_up functions until the next time it is run.
        if [[ "$OS_MAJOR" -gt 10 ]] && [[ "$INSTALL_WHICH" = "all" ]]; then
            echo "System will restart as soon as the update is finished. Cleanup tasks will run on a subsequent update check."
        fi
        # shellcheck disable=SC2086
        UPDATE_OUTPUT_CAPTURE="$(/usr/sbin/softwareupdate --install --"${INSTALL_WHICH}" ${RESTART_FLAG} --no-scan 2>&1)"
        echo "Finished installing Apple updates."

        # Trigger restart if script found an update which requires it.
        if [[ "$INSTALL_WHICH" = "all" ]]; then
            # Shut down the Mac if BridgeOS received an update requiring it.
            if [[ "$UPDATE_OUTPUT_CAPTURE" == *"select Shut Down from the Apple menu"* ]]; then
                trigger_restart "shut down"
            # Otherwise, restart the Mac.
            else
                trigger_restart "restart"
            fi
        fi

        clean_up

    fi

}

# Initializes plist values and moves all script and LaunchDaemon resources to
# /private/tmp for deletion on a subsequent restart.
clean_up () {

    echo "Killing any active jamfHelper notifications..."
    /usr/bin/killall jamfHelper 2>"/dev/null"

    echo "Cleaning up stored plist values..."
    /usr/bin/defaults delete "$PLIST" 2>"/dev/null"

    echo "Cleaning up script resources..."
    CLEANUP_FILES=(
        "/Library/LaunchDaemons/${BUNDLE_ID}.plist"
        "$HELPER_LD"
        "$HELPER_SCRIPT"
        "$SCRIPT_PATH"
    )
    CLEANUP_DIR="/private/tmp/install-or-defer"
    /bin/mkdir "$CLEANUP_DIR"
    for TARGET_FILE in "${CLEANUP_FILES[@]}"; do
        if [[ -e "$TARGET_FILE" ]]; then
            /bin/mv -v "$TARGET_FILE" "$CLEANUP_DIR"
        fi
    done
    if [[ $(/bin/launchctl list) == *"${BUNDLE_ID}_helper"* ]]; then
        echo "Unloading ${BUNDLE_ID}_helper LaunchDaemon..."
        /bin/launchctl remove "${BUNDLE_ID}_helper"
    fi

}

# Restarts or shuts down the system depending on parameter input. Attempts a
# "soft" restart, waits a specified amount of time, and then forces a "hard"
# restart.
trigger_restart () {

    clean_up

    # Immediately attempt a "soft" restart.
    echo "Attempting a \"soft\" ${1}..."
    /bin/launchctl asuser "$USER_ID" osascript -e "tell application \"System Events\" to ${1}"

    # After specified delay, kill all apps forcibly, which clears the way for
    # an unobstructed restart.
    echo "Waiting $(( HARD_RESTART_DELAY / 60 )) minutes before forcing a \"hard\" ${1}..."
    /bin/sleep "$HARD_RESTART_DELAY"
    echo "$(( HARD_RESTART_DELAY / 60 )) minutes have elapsed since \"soft\" ${1} was attempted. Forcing \"hard\" ${1}..."

    USER_PIDS=$(pgrep -u "$USER_ID")
    LOGINWINDOW_PID=$(pgrep -x -u "$USER_ID" loginwindow)
    for PID in $USER_PIDS; do
        # Kill all processes except the loginwindow process.
        if [[ "$PID" -ne "$LOGINWINDOW_PID" ]]; then
            kill -9 "$PID"
        fi
    done
    /bin/launchctl asuser "$USER_ID" osascript -e "tell application \"System Events\" to ${1}"
    # Mac should restart now, ending this script and installing updates.

}

# Ends script without applying any security updates.
exit_without_updating () {

    echo "Updating Jamf Pro inventory..."
    "$JAMF_BINARY" recon

    clean_up

    # Unload main LaunchDaemon. This will likely kill the script.
    if [[ $(/bin/launchctl list) == *"${BUNDLE_ID}"* ]]; then
        echo "Unloading ${BUNDLE_ID} LaunchDaemon..."
        /bin/launchctl remove "$BUNDLE_ID"
    fi
    echo "Script will end here."
    exit 0

}


######################## VALIDATION AND ERROR CHECKING ########################

# Checks for a custom diagnostic log preference,
# otherwise defaults to copying all output to the system log.
if [[ "$DIAGNOSTIC_LOG_CUSTOM" -eq 1 ]]; then
    exec 1>>"/var/log/install-or-defer.log" 2>&1
else
    exec 1> >(/usr/bin/logger -s -t "$(/usr/bin/basename "$0")") 2>&1
fi
echo "Starting $(/usr/bin/basename "$0"). Performing validation and error checking..."

# Define custom $PATH.
PATH="/usr/sbin:/usr/bin:/usr/local/bin:${PATH}"

# Filename and path we will use for the auto-generated helper script and
# LaunchDaemon.
HELPER_SCRIPT="/Library/Scripts/$(/usr/bin/basename "$0" | /usr/bin/sed "s/.sh$//g")_helper.sh"
HELPER_LD="/Library/LaunchDaemons/${BUNDLE_ID}_helper.plist"

# Flag variable for catching show-stopping errors.
BAILOUT="false"

# Bail out if the jamfHelper doesn't exist.
JAMFHELPER="/Library/Application Support/JAMF/bin/jamfHelper.app/Contents/MacOS/jamfHelper"
if [[ ! -x "$JAMFHELPER" ]]; then
    echo "❌ ERROR: The jamfHelper binary must be present in order to run this script."
    BAILOUT="true"
fi

# Bail out if the jamf binary doesn't exist.
JAMF_BINARY="/usr/local/bin/jamf"
if [[ ! -e "$JAMF_BINARY" ]]; then
    echo "❌ ERROR: The jamf binary could not be found."
    BAILOUT="true"
fi

# Determine macOS version.
OS_MAJOR=$(/usr/bin/sw_vers -productVersion | /usr/bin/awk -F . '{print $1}')
OS_MINOR=$(/usr/bin/sw_vers -productVersion | /usr/bin/awk -F . '{print $2}')

# This script has currently been tested in macOS 10.14+, macOS 11, and macOS 12.
# It will exit with error for any other macOS versions.
# When new versions of macOS are released, this logic should be updated after
# the script has been tested successfully.
if [[ "$OS_MAJOR" -lt 10 ]] || [[ "$OS_MAJOR" -eq 10 && "$OS_MINOR" -lt 14 ]] || [[ "$OS_MAJOR" -gt 12 ]]; then
    echo "❌ ERROR: This script supports macOS 10.14+, macOS 11, and macOS 12, but this Mac is running macOS ${OS_MAJOR}.${OS_MINOR}, unable to proceed."
    BAILOUT="true"
fi

# Determine platform architecture.
PLATFORM_ARCH="$(/usr/bin/arch)"

# Determine software update custom catalog URL if defined. Used for running beta
# macOS releases. This URL needs to be retained in
# /Library/Preferences/com.apple.SoftwareUpdate.plist if that file is reset in
# the restart_softwareupdate_daemon function.
SOFTWAREUPDATE_CATALOG_URL=$(/usr/bin/defaults read "/Library/Preferences/com.apple.SoftwareUpdate" CatalogURL 2>"/dev/null")
if [ -n "$SOFTWAREUPDATE_CATALOG_URL" ]; then
    echo "Found macOS beta channel catalog URL, will retain this setting whenever com.apple.SoftwareUpdate is reset: ${SOFTWAREUPDATE_CATALOG_URL}"
fi

# We need to be connected to the internet in order to download updates.
if nc -zw1 "swscan.apple.com" 443; then
    # Check if a software update custom catalog URL is set as a managed
    # preference and if it is available (deprecated in macOS Big Sur and later).
    if [[ "$OS_MAJOR" -lt 11 ]]; then
        SOFTWAREUPDATE_CATALOG_URL_MANAGED=$(/usr/bin/defaults read "/Library/Managed Preferences/com.apple.SoftwareUpdate" CatalogURL 2>"/dev/null")
        if [[ "$SOFTWAREUPDATE_CATALOG_URL_MANAGED" != "None" ]]; then
            if /usr/bin/curl --user-agent "Darwin/$(/usr/bin/uname -r)" -s --head "$SOFTWAREUPDATE_CATALOG_URL_MANAGED" | /usr/bin/grep "200 OK" >"/dev/null"; then
                echo "❌ ERROR: Software update catalog can not be reached."
                BAILOUT="true"
            fi
        fi
    fi
else
    echo "❌ ERROR: No connection to the Internet."
    BAILOUT="true"
fi

# If FileVault encryption or decryption is in progress, installing updates that
# require a restart can cause problems.
if /usr/bin/fdesetup status | /usr/bin/grep -q "in progress"; then
    echo "❌ ERROR: FileVault encryption or decryption is in progress."
    BAILOUT="true"
fi

# Validate workday start and end hours (if defined).
if [[ -n "$WORKDAY_START_HR_CUSTOM" ]] && [[ -n "$WORKDAY_END_HR_CUSTOM" ]]; then
    if (( 0 <= WORKDAY_START_HR_CUSTOM && WORKDAY_START_HR_CUSTOM < WORKDAY_END_HR_CUSTOM && WORKDAY_END_HR_CUSTOM < 24 )); then
        echo "Workday: ${WORKDAY_START_HR_CUSTOM}:00-${WORKDAY_END_HR_CUSTOM}:00"
    else
        echo "❌ ERROR: There is a logical disconnect between the workday start hour (${WORKDAY_START_HR_CUSTOM}) and end hour (${WORKDAY_END_HR_CUSTOM}). Please update these values to meet script requirements (start hour ≥ 0, start hour < end hour, end hour < 24)."
        BAILOUT="true"
    fi
fi

# If any of the errors above are present, bail out of the script now.
if [[ "$BAILOUT" = "true" ]]; then
    # Checks for StartInterval definition in LaunchDaemon.
    START_INTERVAL=$(/usr/bin/defaults read "/Library/LaunchDaemons/${BUNDLE_ID}.plist" StartInterval 2>"/dev/null")
    if [[ -n "$START_INTERVAL" ]]; then
        echo "Stopping due to errors, but will try again in $(convert_seconds "$START_INTERVAL")."
    else
        echo "Stopping due to errors."
    fi
    exit 1
else
    echo "Validation and error checking passed. Starting main process..."
fi


################################ MAIN PROCESS #################################

# Validate configuration profile-enforced settings or use script defaults accordingly.
# Whether to use custom labels for the install/defer buttons (default to "Install" and "Defer").
if [ -n "$INSTALL_BUTTON_CUSTOM" ]; then
    INSTALL_BUTTON="$INSTALL_BUTTON_CUSTOM"
else
    echo "Install button label undefined by administrator. Using default value."
    INSTALL_BUTTON="Install"
fi
echo "Install button label: ${INSTALL_BUTTON}"
if [ -n "$DEFER_BUTTON_CUSTOM" ]; then
    DEFER_BUTTON="$DEFER_BUTTON_CUSTOM"
else
    echo "Defer button label undefined by administrator. Using default value."
    DEFER_BUTTON="Defer"
fi
echo "Defer button label: ${DEFER_BUTTON}"

# Whether to have the user run updates manually (default to false on Intel Macs,
# always true on Apple Silicon Macs.)
if [ -n "$MANUAL_UPDATES_CUSTOM" ]; then
    if [ "$MANUAL_UPDATES_CUSTOM" -eq 1 ]; then
        MANUAL_UPDATES="True"
    elif [ "$MANUAL_UPDATES_CUSTOM" -eq 0 ]; then
        MANUAL_UPDATES="False"
    else
        echo "Manual update preference undefined by administrator, or not set to a valid boolean. Using default value."
        MANUAL_UPDATES="False"
    fi
fi
echo "Maximum deferral time: $(convert_seconds "$MAX_DEFERRAL_TIME")"

# Check for a custom messaging logo image, otherwise default to the Software
# Update preference pane icon.
if [[ -n "$MESSAGING_LOGO_CUSTOM" ]] && [[ -f "$MESSAGING_LOGO_CUSTOM" ]]; then
    MESSAGING_LOGO="$MESSAGING_LOGO_CUSTOM"
else
    echo "Messaging logo undefined by admininstrator, or not found at specified path. Using default value."
    MESSAGING_LOGO="/System/Library/PreferencePanes/SoftwareUpdate.prefPane/Contents/Resources/SoftwareUpdate.icns"
fi
echo "Messaging logo: ${MESSAGING_LOGO}"

# Populate support contact information (default to "IT").
if [ -n "$SUPPORT_CONTACT_CUSTOM" ]; then
    SUPPORT_CONTACT="$SUPPORT_CONTACT_CUSTOM"
else
    SUPPORT_CONTACT="IT"
fi
echo "Support contact: ${SUPPORT_CONTACT}"
MSG_INSTALL_OR_DEFER="$(echo "$MSG_INSTALL_OR_DEFER" | /usr/bin/sed "s/%SUPPORT_CONTACT%/${SUPPORT_CONTACT}/")"
MSG_INSTALL="$(echo "$MSG_INSTALL" | /usr/bin/sed "s/%SUPPORT_CONTACT%/${SUPPORT_CONTACT}/")"
MSG_INSTALL_NOW="$(echo "$MSG_INSTALL_NOW" | /usr/bin/sed "s/%SUPPORT_CONTACT%/${SUPPORT_CONTACT}/")"
MSG_UPDATING="$(echo "$MSG_UPDATING" | /usr/bin/sed "s/%SUPPORT_CONTACT%/${SUPPORT_CONTACT}/")"

# Check for updates, exit if none found, otherwise continue.
check_for_updates

# Perform first-run tasks, including calculating deadline.
FORCE_DATE=$(/usr/bin/defaults read "$PLIST" UpdatesForcedAfter 2>"/dev/null")
if [[ -z "$FORCE_DATE" || "$FORCE_DATE" -gt $(( $(/bin/date +%s) + MAX_DEFERRAL_TIME )) ]]; then
    FORCE_DATE=$(( $(/bin/date +%s) + MAX_DEFERRAL_TIME ))
    /usr/bin/defaults write "$PLIST" UpdatesForcedAfter -int "$FORCE_DATE"
fi

# If a workday start and end hour have been defined and the deadline currently
# occurs during the workday, shift it forward to the end of the workday.
if [ -n "$WORKDAY_START_HR_CUSTOM" ] && [ -n "$WORKDAY_END_HR_CUSTOM" ]; then
    FORCE_DATE_HR=$(/bin/date -jf "%s" "+%H" "$FORCE_DATE")
    if [[ "$FORCE_DATE_HR" -ge "$WORKDAY_START_HR_CUSTOM" ]] && [[ "$FORCE_DATE_HR" -lt "$WORKDAY_END_HR_CUSTOM" ]]; then
        FORCE_DATE_YMD=$(/bin/date -jf "%s" "+%Y-%m-%d" "$FORCE_DATE")
        FORCE_DATE=$(/bin/date -jf "%Y-%m-%d %H:%M:%S" "+%s" "${FORCE_DATE_YMD} ${WORKDAY_END_HR_CUSTOM}:00:00")
        /usr/bin/defaults write "$PLIST" UpdatesForcedAfter -int "$FORCE_DATE"
        echo "Shifted deferral deadline forward to occur outside of workday."
    fi
fi

# Calculate how much time remains until deferral deadline.
DEFER_TIME_LEFT=$(( FORCE_DATE - $(/bin/date +%s) ))
echo "Deferral deadline: $(/bin/date -jf "%s" "+%Y-%m-%d %H:%M:%S" "$FORCE_DATE")"
echo "Time remaining: $(convert_seconds "$DEFER_TIME_LEFT")"

# Get the "deferred until" timestamp, if one exists.
DEFERRED_UNTIL=$(/usr/bin/defaults read "$PLIST" UpdatesDeferredUntil 2>"/dev/null")
if [[ -n "$DEFERRED_UNTIL" ]] && (( DEFERRED_UNTIL > $(/bin/date +%s) && FORCE_DATE > DEFERRED_UNTIL )); then
    # If the policy ran recently and was deferred, we need to respect that
    # "defer until" timestamp, as long as it is earlier than the deferral
    # deadline.
    echo "The next prompt is deferred until after $(/bin/date -jf "%s" "+%Y-%m-%d %H:%M:%S" "$DEFERRED_UNTIL")."
    exit 0
fi

# Make a note of the time before displaying the prompt.
PROMPT_START="$(/bin/date +%s)"

# If defer time remains, display the prompt. If not, install and restart.
if (( DEFER_TIME_LEFT > 0 )); then

    # Substitute the correct number of hours remaining.
    # If time left is more than 2 days, use days.
    if (( DEFER_TIME_LEFT > 172800 )); then
        MSG_INSTALL_OR_DEFER="${MSG_INSTALL_OR_DEFER//%DEFER_HOURS%/$(( DEFER_TIME_LEFT / 86400 )) days}"
        MSG_INSTALL_OR_DEFER="${MSG_INSTALL_OR_DEFER// 1 days/ 1 day}"
    # If time left is more than 2 hours, use hours.
    elif (( DEFER_TIME_LEFT > 7200 )); then
        MSG_INSTALL_OR_DEFER="${MSG_INSTALL_OR_DEFER//%DEFER_HOURS%/$(( DEFER_TIME_LEFT / 3600 )) hours}"
        MSG_INSTALL_OR_DEFER="${MSG_INSTALL_OR_DEFER// 1 hours/ 1 hour}"
    # If time left is more than 1 minute, use minutes.
    elif (( DEFER_TIME_LEFT > 60 )); then
        MSG_INSTALL_OR_DEFER="${MSG_INSTALL_OR_DEFER//%DEFER_HOURS%/$(( DEFER_TIME_LEFT / 60 )) minutes}"
        MSG_INSTALL_OR_DEFER="${MSG_INSTALL_OR_DEFER// 1 minutes/ 1 minute}"
    else
        MSG_INSTALL_OR_DEFER="${MSG_INSTALL_OR_DEFER//after %DEFER_HOURS%/very soon}"
    fi

    # Substitute the deadline date.
    MSG_INSTALL_OR_DEFER="${MSG_INSTALL_OR_DEFER//%DEADLINE_DATE%/$(/bin/date -jf "%s" "+%b %d, %Y at %I:%M%p" "$FORCE_DATE")}"
    MSG_INSTALL_OR_DEFER_HEADING="${MSG_INSTALL_OR_DEFER_HEADING//%DEADLINE_DATE%/$(/bin/date -jf "%s" "+%b %d, %Y" "$FORCE_DATE")}"

    # Determine whether to include the "you may defer" wording.
    if (( EACH_DEFER > DEFER_TIME_LEFT )); then
        # Remove "{{" and "}}" including all the text between.
        MSG_INSTALL_OR_DEFER="$(echo "$MSG_INSTALL_OR_DEFER" | /usr/bin/sed 's/{{.*}}//g')"
    else
        # Just remove "{{" and "}}" but leave the text between.
        MSG_INSTALL_OR_DEFER="$(echo "$MSG_INSTALL_OR_DEFER" | /usr/bin/sed 's/[{{|}}]//g')"
    fi

    # Show the install/defer prompt.
    echo "Prompting to install updates now or defer..."
    PROMPT=$("$JAMFHELPER" -windowType "utility" -windowPosition "ur" -icon "$MESSAGING_LOGO" -title "$MSG_INSTALL_OR_DEFER_HEADING" -description "$MSG_INSTALL_OR_DEFER" -button1 "$INSTALL_BUTTON" -button2 "$DEFER_BUTTON" -defaultButton 2 -timeout "$PROMPT_TIMEOUT" -startlaunchd 2>"/dev/null")
    JAMFHELPER_PID="$!"

    # Make a note of the amount of time the prompt was shown onscreen.
    PROMPT_END="$(/bin/date +%s)"
    PROMPT_ELAPSED_SEC=$(( PROMPT_END - PROMPT_START ))

    # Generate a duration string that will be used in log output.
    if [[ -n "$PROMPT_ELAPSED_SEC" && "$PROMPT_ELAPSED_SEC" -eq 0 ]]; then
        PROMPT_ELAPSED_STR="immediately"
    elif [[ -n "$PROMPT_ELAPSED_SEC" ]]; then
        PROMPT_ELAPSED_STR="after $(convert_seconds "$PROMPT_ELAPSED_SEC")"
    else
        PROMPT_ELAPSED_STR="after an unknown amount of time"
        echo "[WARNING] Unable to determine elapsed time between prompt and action."
    fi

    # For reference, here is a list of the possible jamfHelper return codes:
    # https://gist.github.com/homebysix/18c1a07a284089e7f279#file-jamfhelper_help-txt-L72-L84

    # Take action based on the return code of the jamfHelper.
    if [[ -n "$PROMPT" ]]; then

        # Zero response time is erroneous, so we'll bail out.
        if [[ "$PROMPT_ELAPSED_SEC" -eq 0 ]]; then

            kill -9 "$JAMFHELPER_PID"
            echo "❌ ERROR: jamfHelper returned code ${PROMPT} ${PROMPT_ELAPSED_STR}. It's unlikely that the user responded that quickly."
            exit 1

        # User clicked the install button.
        elif [[ "$PROMPT" -eq 0 ]]; then

            echo "User clicked ${INSTALL_BUTTON} ${PROMPT_ELAPSED_STR}."

            # If manual updates are enabled,
            # track the next deferral before proceeding.
            if [[ "$MANUAL_UPDATES_CUSTOM" -eq 1 ]]; then
                echo "Manual updates are enabled, so we'll continue to track the next deferral date in case the update isn't run in a timely manner."
                NEXT_PROMPT=$(( $(/bin/date +%s) + EACH_DEFER ))
                if (( FORCE_DATE < NEXT_PROMPT )); then
                    NEXT_PROMPT="$FORCE_DATE"
                fi
                /usr/bin/defaults write "$PLIST" UpdatesDeferredUntil -int "$NEXT_PROMPT"
                echo "Next prompt will appear after $(/bin/date -jf "%s" "+%Y-%m-%d %H:%M:%S" "$NEXT_PROMPT")."
            fi
            install_updates

        # jamfHelper failed to launch.
        elif [[ "$PROMPT" -eq 1 ]]; then

            kill -9 "$JAMFHELPER_PID"
            echo "❌ ERROR: jamfHelper was not able to launch ${PROMPT_ELAPSED_STR}."
            exit 1

        # User clicked the defer button.
        elif [[ "$PROMPT" -eq 2 ]]; then

            echo "User clicked ${DEFER_BUTTON} ${PROMPT_ELAPSED_STR}."
            NEXT_PROMPT=$(( $(/bin/date +%s) + EACH_DEFER ))
            if (( FORCE_DATE < NEXT_PROMPT )); then
                NEXT_PROMPT="$FORCE_DATE"
            fi
            /usr/bin/defaults write "$PLIST" UpdatesDeferredUntil -int "$NEXT_PROMPT"
            echo "Next prompt will appear after $(/bin/date -jf "%s" "+%Y-%m-%d %H:%M:%S" "$NEXT_PROMPT")."

        # User clicked the jamfHelper exit button.
        elif [[ "$PROMPT" -eq 239 ]]; then

            echo "User deferred by exiting jamfHelper ${PROMPT_ELAPSED_STR}."
            NEXT_PROMPT=$(( $(/bin/date +%s) + EACH_DEFER ))
            if (( FORCE_DATE < NEXT_PROMPT )); then
                NEXT_PROMPT="$FORCE_DATE"
            fi
            /usr/bin/defaults write "$PLIST" UpdatesDeferredUntil -int "$NEXT_PROMPT"
            echo "Next prompt will appear after $(/bin/date -jf "%s" "+%Y-%m-%d %H:%M:%S" "$NEXT_PROMPT")."

        # Unexpected return code from jamfHelper.
        elif [[ "$PROMPT" -gt 2 ]]; then

            # Kill the jamfHelper prompt.
            kill -9 "$JAMFHELPER_PID"
            echo "❌ ERROR: jamfHelper produced an unexpected value (code ${PROMPT}) ${PROMPT_ELAPSED_STR}."
            exit 1

        fi

    # $PROMPT is not defined.
    elif [[ -z "$PROMPT" ]]; then

        # Kill the jamfHelper prompt.
        kill -9 "$JAMFHELPER_PID"
        echo "❌ ERROR: jamfHelper returned no value ${PROMPT_ELAPSED_STR}. ${INSTALL_BUTTON}/${DEFER_BUTTON} response was not captured. This may be because the user logged out without clicking ${INSTALL_BUTTON} or ${DEFER_BUTTON}."
        exit 1

    # Unexpected response.
    else

        # Kill the jamfHelper prompt.
        kill -9 "$JAMFHELPER_PID"
        echo "❌ ERROR: Something went wrong. Check the jamfHelper return code (${PROMPT}) and prompt elapsed seconds (${PROMPT_ELAPSED_SEC}) for further information."
        exit 1
<<<<<<< HEAD
        
=======

>>>>>>> 7f4c2df6
    fi

else
    # If no deferral time remains, force installation of updates now.
    echo "No deferral time remains."
    display_act_msg
fi

exit 0<|MERGE_RESOLUTION|>--- conflicted
+++ resolved
@@ -15,13 +15,8 @@
 #                   https://github.com/mpanighetti/install-or-defer
 #         Authors:  Mario Panighetti and Elliot Jordan
 #         Created:  2017-03-09
-<<<<<<< HEAD
 #   Last Modified:  2022-06-08
 #         Version:  5.0.5
-=======
-#   Last Modified:  2022-05-19
-#         Version:  5.0.4
->>>>>>> 7f4c2df6
 #
 ###
 
@@ -87,30 +82,6 @@
 MSG_UPDATING="Installing updates for %UPDATE_LIST% in the background.<< Your Mac will restart automatically when this is finished.>> Please contact %SUPPORT_CONTACT% for any questions."
 
 
-<<<<<<< HEAD
-######################### CURRENT USER CONTEXT ################################
-=======
-#################################### TIMING ###################################
-
-# When the user clicks "Defer" (or if they don't install it after clicking
-# "Install"), the next prompt is delayed by this much time.
-EACH_DEFER=$(( 60 * 60 * 4 )) # (14400 = 4 hours)
-
-# Number of seconds to wait before timing out the Install or Defer prompt.
-# This value should be less than the $EACH_DEFER value.
-PROMPT_TIMEOUT=$(( 60 * 60 )) # (3600 = 1 hour)
-
-# The number of seconds to wait between displaying the "install updates" message
-# and applying updates, then attempting a soft restart.
-UPDATE_DELAY=$(( 60 * 10 )) # (600 = 10 minutes)
->>>>>>> 7f4c2df6
-
-# Identify current user and UID. Used for any functions that need to run in the
-# context of the logged-in user account.
-CURRENT_USER=$(/usr/bin/stat -f%Su "/dev/console")
-USER_ID=$(/usr/bin/id -u "$CURRENT_USER")
-
-
 ######################### CURRENT USER CONTEXT ################################
 
 # Identify current user and UID. Used for any functions that need to run in the
@@ -132,27 +103,12 @@
 INSTALL_BUTTON_CUSTOM=$(/usr/bin/defaults read "/Library/Managed Preferences/${BUNDLE_ID}" InstallButtonLabel 2>"/dev/null")
 # - DeferButtonLabel (String). The label of the defer button. Defaults to
 # "Defer".
-<<<<<<< HEAD
 DEFER_BUTTON_CUSTOM=$(/usr/bin/defaults read "/Library/Managed Preferences/${BUNDLE_ID}" DeferButtonLabel 2>"/dev/null")
-=======
-# - DiagnosticLog (Boolean). Whether to write to a persistent log file at
-# /var/log/install-or-defer.log. If undefined or set to false, the script writes
-# all output to the system log for live diagnostics.
->>>>>>> 7f4c2df6
 # - DisablePostInstallAlert (Boolean). Whether to suppress the persistent alert
 # to run updates. Defaults to False. If set to True, clicking the install button
 # will only launch the Software Update pane without displaying a persistent
 # alert to upgrade, until the deadline date is reached.
-<<<<<<< HEAD
 DISABLE_POST_INSTALL_ALERT_CUSTOM=$(/usr/bin/defaults read "/Library/Managed Preferences/${BUNDLE_ID}" DisablePostInstallAlert 2>"/dev/null")
-=======
-# - ManualUpdates (Boolean). Whether to prompt users to run updates manually via
-# System Preferences. This is always the behavior on Apple Silicon Macs and
-# cannot be overridden. If undefined or set to false on Intel Macs, the script
-# triggers updates via scripted softwareupdate commands.
-# - MaxDeferralTime (Integer). Number of seconds between the first script run
-# and the updates being enforced. Defaults to 259200 (3 days).
->>>>>>> 7f4c2df6
 # - MessagingLogo (String). File path to a logo that will be used in messaging.
 # Recommend 512px, PNG format. Defaults to the Software Update icon.
 MESSAGING_LOGO_CUSTOM=$(/usr/bin/defaults read "/Library/Managed Preferences/${BUNDLE_ID}" MessagingLogo 2>"/dev/null")
@@ -208,15 +164,10 @@
 # /var/log/install-or-defer.log. If undefined or set to false, the script writes
 # all output to the system log for live diagnostics.
 DIAGNOSTIC_LOG_CUSTOM=$(/usr/bin/defaults read "/Library/Managed Preferences/${BUNDLE_ID}" DiagnosticLog 2>"/dev/null")
-<<<<<<< HEAD
 # - ManualUpdates (Boolean). Whether to prompt users to run updates manually via
 # System Preferences. This is always the behavior on Apple Silicon Macs and
 # cannot be overridden. If undefined or set to false on Intel Macs, the script
 # triggers updates via scripted softwareupdate commands.
-=======
-DISABLE_POST_INSTALL_ALERT_CUSTOM=$(/usr/bin/defaults read "/Library/Managed Preferences/${BUNDLE_ID}" DisablePostInstallAlert 2>"/dev/null")
-INSTALL_BUTTON_CUSTOM=$(/usr/bin/defaults read "/Library/Managed Preferences/${BUNDLE_ID}" InstallButtonLabel 2>"/dev/null")
->>>>>>> 7f4c2df6
 MANUAL_UPDATES_CUSTOM=$(/usr/bin/defaults read "/Library/Managed Preferences/${BUNDLE_ID}" ManualUpdates 2>"/dev/null")
 
 
@@ -401,22 +352,14 @@
     # For Apple Silicon Macs, or if specified in a configuration profile
     # setting, inform the user of required updates and open the Software Update
     # window to have the user manually run updates.
-<<<<<<< HEAD
     if [[ "$PLATFORM_ARCH" = "arm64" ]] || [ "$MANUAL_UPDATES" = "True" ]; then
-=======
-    if [[ "$PLATFORM_ARCH" = "arm64" ]] || [ "$MANUAL_UPDATES_CUSTOM" -eq 1 ]; then
->>>>>>> 7f4c2df6
 
         # If persistent notification is disabled and there is still deferral
         # time left, just open Software Update once.
         if [ "$DISABLE_POST_INSTALL_ALERT_CUSTOM" -eq 1 ] && (( DEFER_TIME_LEFT > 0 )) ; then
         echo "Manual updates enabled, but persistent alerting is disabled. Opening Software Update..."
 
-<<<<<<< HEAD
         # Open System Preferences -> Software Update in current user context.
-=======
-        # Open System Preferences - Software Update in current user context.
->>>>>>> 7f4c2df6
         /bin/launchctl asuser "$USER_ID" open "/System/Library/PreferencePanes/SoftwareUpdate.prefPane"
 
         # Display a persistent alert while opening Software Update and repeat
@@ -424,7 +367,6 @@
         else
             echo "Manual updates enabled. Displaying persistent alert until updates are applied..."
 
-<<<<<<< HEAD
 
             # Loop this check until softwareupdate --list shows no more pending
             # recommended updates.
@@ -441,23 +383,6 @@
                 # Open System Preferences -> Software Update in current user context.
                 /bin/launchctl asuser "$USER_ID" open "/System/Library/PreferencePanes/SoftwareUpdate.prefPane"
 
-=======
-            # Loop this check until softwareupdate --list shows no more pending
-            # recommended updates.
-            while [[ $(/usr/sbin/softwareupdate --list) == *"Recommended: YES"* ]]; do
-
-                # Clear out jamfHelper alert to prevent pileups.
-                echo "Killing any active jamfHelper notifications..."
-                /usr/bin/killall jamfHelper 2>"/dev/null"
-
-                # Display persistent HUD with update prompt message.
-                echo "Prompting to install updates now and opening System Preferences -> Software Update..."
-                "$JAMFHELPER" -windowType "hud" -windowPosition "ur" -icon "$MESSAGING_LOGO" -title "$MSG_INSTALL_NOW_HEADING" -description "$MSG_INSTALL_NOW" -lockHUD &
-
-                # Open System Preferences - Software Update in current user context.
-                /bin/launchctl asuser "$USER_ID" open "/System/Library/PreferencePanes/SoftwareUpdate.prefPane"
-
->>>>>>> 7f4c2df6
                 # Leave the alert up for 60 seconds before looping.
                 sleep 60
 
@@ -922,11 +847,7 @@
         kill -9 "$JAMFHELPER_PID"
         echo "❌ ERROR: Something went wrong. Check the jamfHelper return code (${PROMPT}) and prompt elapsed seconds (${PROMPT_ELAPSED_SEC}) for further information."
         exit 1
-<<<<<<< HEAD
-        
-=======
-
->>>>>>> 7f4c2df6
+
     fi
 
 else
